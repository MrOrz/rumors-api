--- conflicted
+++ resolved
@@ -49,9 +49,27 @@
 }
 `;
 
-<<<<<<< HEAD
 exports[`ListArticles filters by moreLikeThis and handles URLs 1`] = `
-=======
+Object {
+  "data": Object {
+    "ListArticles": Object {
+      "edges": Array [
+        Object {
+          "node": Object {
+            "id": "listArticleTest4",
+          },
+        },
+        Object {
+          "node": Object {
+            "id": "listArticleTest2",
+          },
+        },
+      ],
+    },
+  },
+}
+`;
+
 exports[`ListArticles filters by null operator 1`] = `
 Object {
   "data": Object {
@@ -64,33 +82,16 @@
 `;
 
 exports[`ListArticles filters by replyCount EQ 1`] = `
->>>>>>> 3c1b0c78
-Object {
-  "data": Object {
-    "ListArticles": Object {
-      "edges": Array [
-        Object {
-          "node": Object {
-<<<<<<< HEAD
-            "id": "listArticleTest4",
-          },
-        },
-        Object {
-          "node": Object {
-=======
->>>>>>> 3c1b0c78
-            "id": "listArticleTest2",
-          },
-        },
-      ],
-<<<<<<< HEAD
-    },
-  },
-}
-`;
-
-exports[`ListArticles filters by replyCount 1`] = `
-=======
+Object {
+  "data": Object {
+    "ListArticles": Object {
+      "edges": Array [
+        Object {
+          "node": Object {
+            "id": "listArticleTest2",
+          },
+        },
+      ],
       "pageInfo": Object {
         "firstCursor": "WyJsaXN0QXJ0aWNsZVRlc3QyIl0=",
         "lastCursor": "WyJsaXN0QXJ0aWNsZVRlc3QyIl0=",
@@ -102,7 +103,6 @@
 `;
 
 exports[`ListArticles filters by replyCount GT 1`] = `
->>>>>>> 3c1b0c78
 Object {
   "data": Object {
     "ListArticles": Object {
@@ -130,37 +130,42 @@
       "edges": Array [
         Object {
           "node": Object {
-            "id": "listArticleTest3",
-          },
-        },
-      ],
-      "pageInfo": Object {
-        "firstCursor": "WyJsaXN0QXJ0aWNsZVRlc3QzIl0=",
+            "id": "listArticleTest4",
+          },
+        },
+        Object {
+          "node": Object {
+            "id": "listArticleTest3",
+          },
+        },
+      ],
+      "pageInfo": Object {
+        "firstCursor": "WyJsaXN0QXJ0aWNsZVRlc3Q0Il0=",
         "lastCursor": "WyJsaXN0QXJ0aWNsZVRlc3QzIl0=",
       },
+      "totalCount": 2,
+    },
+  },
+}
+`;
+
+exports[`ListArticles filters by replyRequestCount 1`] = `
+Object {
+  "data": Object {
+    "ListArticles": Object {
+      "edges": Array [
+        Object {
+          "node": Object {
+            "id": "listArticleTest1",
+          },
+        },
+      ],
       "totalCount": 1,
     },
   },
 }
 `;
 
-exports[`ListArticles filters by replyRequestCount 1`] = `
-Object {
-  "data": Object {
-    "ListArticles": Object {
-      "edges": Array [
-        Object {
-          "node": Object {
-            "id": "listArticleTest1",
-          },
-        },
-      ],
-      "totalCount": 1,
-    },
-  },
-}
-`;
-
 exports[`ListArticles filters by userId, appId and fromUserOfArticleId 1`] = `
 Object {
   "data": Object {
@@ -211,17 +216,13 @@
     "ListArticles": Object {
       "edges": Array [
         Object {
-<<<<<<< HEAD
-          "cursor": "WyJkb2MjbGlzdEFydGljbGVUZXN0NCJd",
-          "node": Object {
-            "id": "listArticleTest4",
-          },
-        },
-        Object {
-          "cursor": "WyJkb2MjbGlzdEFydGljbGVUZXN0MyJd",
-=======
+          "cursor": "WyJsaXN0QXJ0aWNsZVRlc3Q0Il0=",
+          "node": Object {
+            "id": "listArticleTest4",
+          },
+        },
+        Object {
           "cursor": "WyJsaXN0QXJ0aWNsZVRlc3QzIl0=",
->>>>>>> 3c1b0c78
           "node": Object {
             "id": "listArticleTest3",
           },
@@ -240,14 +241,10 @@
         },
       ],
       "pageInfo": Object {
-<<<<<<< HEAD
-        "firstCursor": "WyJkb2MjbGlzdEFydGljbGVUZXN0NCJd",
-        "lastCursor": "WyJkb2MjbGlzdEFydGljbGVUZXN0MSJd",
-=======
-        "firstCursor": "WyJsaXN0QXJ0aWNsZVRlc3QzIl0=",
-        "lastCursor": "WyJsaXN0QXJ0aWNsZVRlc3QxIl0=",
-      },
-      "totalCount": 3,
+        "firstCursor": "WyJsaXN0QXJ0aWNsZVRlc3Q0Il0=",
+        "lastCursor": "WyJsaXN0QXJ0aWNsZVRlc3QxIl0=",
+      },
+      "totalCount": 4,
     },
   },
 }
@@ -259,9 +256,8 @@
     "ListArticles": Object {
       "edges": null,
       "pageInfo": Object {
-        "firstCursor": "WyJsaXN0QXJ0aWNsZVRlc3QzIl0=",
-        "lastCursor": "WyJsaXN0QXJ0aWNsZVRlc3QxIl0=",
->>>>>>> 3c1b0c78
+        "firstCursor": "WyJsaXN0QXJ0aWNsZVRlc3Q0Il0=",
+        "lastCursor": "WyJsaXN0QXJ0aWNsZVRlc3QxIl0=",
       },
       "totalCount": 4,
     },
@@ -299,13 +295,8 @@
         },
       ],
       "pageInfo": Object {
-<<<<<<< HEAD
-        "firstCursor": "WzQsImRvYyNsaXN0QXJ0aWNsZVRlc3Q0Il0=",
-        "lastCursor": "WzEsImRvYyNsaXN0QXJ0aWNsZVRlc3QxIl0=",
-=======
-        "firstCursor": "WzMsImxpc3RBcnRpY2xlVGVzdDMiXQ==",
+        "firstCursor": "WzQsImxpc3RBcnRpY2xlVGVzdDQiXQ==",
         "lastCursor": "WzEsImxpc3RBcnRpY2xlVGVzdDEiXQ==",
->>>>>>> 3c1b0c78
       },
       "totalCount": 4,
     },
@@ -361,13 +352,8 @@
         },
       ],
       "pageInfo": Object {
-<<<<<<< HEAD
-        "firstCursor": "WyJkb2MjbGlzdEFydGljbGVUZXN0NCJd",
-        "lastCursor": "WyJkb2MjbGlzdEFydGljbGVUZXN0MSJd",
-=======
-        "firstCursor": "WyJsaXN0QXJ0aWNsZVRlc3QzIl0=",
-        "lastCursor": "WyJsaXN0QXJ0aWNsZVRlc3QxIl0=",
->>>>>>> 3c1b0c78
+        "firstCursor": "WyJsaXN0QXJ0aWNsZVRlc3Q0Il0=",
+        "lastCursor": "WyJsaXN0QXJ0aWNsZVRlc3QxIl0=",
       },
       "totalCount": 4,
     },
@@ -392,13 +378,8 @@
         },
       ],
       "pageInfo": Object {
-<<<<<<< HEAD
-        "firstCursor": "WyJkb2MjbGlzdEFydGljbGVUZXN0NCJd",
-        "lastCursor": "WyJkb2MjbGlzdEFydGljbGVUZXN0MSJd",
-=======
-        "firstCursor": "WyJsaXN0QXJ0aWNsZVRlc3QzIl0=",
-        "lastCursor": "WyJsaXN0QXJ0aWNsZVRlc3QxIl0=",
->>>>>>> 3c1b0c78
+        "firstCursor": "WyJsaXN0QXJ0aWNsZVRlc3Q0Il0=",
+        "lastCursor": "WyJsaXN0QXJ0aWNsZVRlc3QxIl0=",
       },
       "totalCount": 4,
     },
