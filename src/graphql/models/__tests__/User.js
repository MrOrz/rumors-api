--- conflicted
+++ resolved
@@ -18,13 +18,10 @@
         44, // adjectives
         890, // names
         349, // towns
-<<<<<<< HEAD
         17, // separators
         42, // decorators
-=======
         5, // separators
         15, // decorators
->>>>>>> 77f00978
       ].forEach(index => sample.mockImplementationOnce(ary => ary[index]));
 
       expect(generatePseudonym()).toBe(`忠懇的信義區艾達`);
