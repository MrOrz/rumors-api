--- conflicted
+++ resolved
@@ -22,11 +22,8 @@
 import User, { userFieldResolver } from 'graphql/models/User';
 import ArticleReplyStatusEnum from './ArticleReplyStatusEnum';
 import ArticleReply from './ArticleReply';
-<<<<<<< HEAD
 import Hyperlink from './Hyperlink';
-=======
 import ReplyRequest from './ReplyRequest';
->>>>>>> 25101a42
 
 const Article = new GraphQLObjectType({
   name: 'Article',
